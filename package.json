{
  "name": "hydrogen-web",
  "version": "0.0.33",
  "description": "A javascript matrix client prototype, trying to minize RAM usage by offloading as much as possible to IndexedDB",
  "main": "index.js",
  "directories": {
    "doc": "doc"
  },
  "scripts": {
    "test": "node_modules/.bin/impunity --entry-point src/main.js --force-esm",
    "start": "node scripts/serve-local.js",
    "build": "node --experimental-modules scripts/build.mjs",
    "postinstall": "node ./scripts/post-install.mjs"
  },
  "repository": {
    "type": "git",
    "url": "git@github.com:vector-im/hydrogen-web.git"
  },
  "author": "matrix.org",
  "license": "Apache-2.0",
  "bugs": {
    "url": "https://github.com/vector-im/hydrogen-web/issues"
  },
  "homepage": "https://github.com/vector-im/hydrogen-web/#readme",
  "devDependencies": {
    "@babel/core": "^7.11.1",
    "@babel/preset-env": "^7.11.0",
    "@rollup/plugin-babel": "^5.1.0",
    "@rollup/plugin-commonjs": "^15.0.0",
    "@rollup/plugin-multi-entry": "^4.0.0",
    "@rollup/plugin-node-resolve": "^9.0.0",
    "cheerio": "^1.0.0-rc.3",
    "commander": "^6.0.0",
    "core-js": "^3.6.5",
    "finalhandler": "^1.1.1",
    "impunity": "^0.0.11",
    "mdn-polyfills": "^5.20.0",
    "postcss": "^7.0.32",
    "postcss-css-variables": "^0.17.0",
    "postcss-flexbugs-fixes": "^4.2.1",
    "postcss-import": "^12.0.1",
    "postcss-url": "^8.0.0",
    "regenerator-runtime": "^0.13.7",
    "rollup": "^2.26.4",
    "rollup-plugin-cleanup": "^3.1.1",
    "serve-static": "^1.13.2",
<<<<<<< HEAD
    "xxhash": "^0.3.0"
  },
  "dependencies": {
    "another-json": "^0.2.0",
    "olm": "https://packages.matrix.org/npm/olm/olm-3.1.4.tgz"
=======
    "xxhashjs": "^0.2.2"
>>>>>>> 3815f9c4
  }
}<|MERGE_RESOLUTION|>--- conflicted
+++ resolved
@@ -44,14 +44,10 @@
     "rollup": "^2.26.4",
     "rollup-plugin-cleanup": "^3.1.1",
     "serve-static": "^1.13.2",
-<<<<<<< HEAD
-    "xxhash": "^0.3.0"
+    "xxhashjs": "^0.2.2"
   },
   "dependencies": {
     "another-json": "^0.2.0",
     "olm": "https://packages.matrix.org/npm/olm/olm-3.1.4.tgz"
-=======
-    "xxhashjs": "^0.2.2"
->>>>>>> 3815f9c4
   }
 }